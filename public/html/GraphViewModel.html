--- conflicted
+++ resolved
@@ -28,8 +28,7 @@
                 <div class="nomargin graph-container sortable" data-bind="attr: {'id': 'graph_div_' + id}, css: $root.getGraphWidth">
                     <div class="row">
                         <div data-bind="attr: {'id': id}" class="graph"></div>
-<<<<<<< HEAD
-                        <a href="#" class="col-md-3" data-bind="click: $root.removeGraph">Remove</a>
+                        <a href="#" class="col-md-3" data-bind="click: $root.removeGraphVM">Remove</a>
                         <div class="config" align="right">
                             <i class="fa fa-flask fa-lg" data-bind="click: configGraph" style="color: forestgreen">&nbsp;</i>
                         </div>
@@ -63,9 +62,6 @@
                                 Show Stacked
                             </label>
                         </div>
-=======
-                        <a href="#" class="col-md-3" data-bind="click: $root.removeGraphVM">Remove</a>
->>>>>>> 56c689b3
                     </div>
                 </div>
             </div>
